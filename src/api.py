--- conflicted
+++ resolved
@@ -22,10 +22,9 @@
     """
 
     class PromptGenerationPluginConfig(Config):
-<<<<<<< HEAD
         openai_api_key: str = Field("", description="An openAI API key to use. If left default, will use Steamship's API key.")
         max_words: int = Field(description="The maximum number of words to generate per request")
-        model: Optional[str] = Field("text-davinci-002", description="The OpenAI model to use.  Can be a pre-existing fine-tuned model.")
+        model: Optional[str] = Field("text-davinci-003", description="The OpenAI model to use.  Can be a pre-existing fine-tuned model.")
         temperature: Optional[float] = Field(0.4, description="Controls randomness. Lower values produce higher likelihood / more predictable results; higher values produce more variety. Values between 0-1.")
         top_p: Optional[int] = Field(1, description="Controls the nucleus sampling, where the model considers the results of the tokens with top_p probability mass. Values between 0-1.")
         n_completions: Optional[int] = Field(1, description="How many completions to generate for each prompt.")
@@ -35,19 +34,6 @@
         frequency_penalty: Optional[int] = Field(0, description="Control how likely the model will reuse words. Positive values penalize new tokens based on their existing frequency in the text so far, decreasing the model's likelihood to repeat the same line verbatim. Number between -2.0 and 2.0.")
         best_of: Optional[int] = Field(1, description="Generates best_of completions server-side and returns the \"best\" (the one with the highest log probability per token).")
         moderate_output: bool = Field(True, description="Pass the generated output back through OpenAI's moderation endpoint and throw an exception if flagged.")
-=======
-        openai_api_key: str
-        max_words: int
-        model: Optional[str] = "text-davinci-003"
-        temperature: Optional[float] = 0.4
-        top_p: Optional[int] = 1
-        n_completions: Optional[int] = 1
-        echo: Optional[bool] = False
-        stop: Optional[List[str]] = None
-        presence_penalty: Optional[int] = 0
-        frequency_penalty: Optional[int] = 0
-        best_of: Optional[int] = 1
->>>>>>> 7bbca5d1
 
     @classmethod
     def config_cls(cls) -> Type[Config]:
